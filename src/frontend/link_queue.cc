/* -*-mode:c++; tab-width: 4; indent-tabs-mode: nil; c-basic-offset: 4 -*- */

#include <limits>
#include <cassert>

#include "link_queue.hh"
#include "timestamp.hh"
#include "util.hh"
#include "ezio.hh"
#include "abstract_packet_queue.hh"

using namespace std;

LinkQueue::LinkQueue( const string & link_name, const string & filename, const string & logfile,
                      const bool repeat, const bool graph_throughput, const bool graph_delay,
                      unique_ptr<AbstractPacketQueue> && packet_queue,
                      const string & command_line )
    : next_delivery_( 0 ),
      schedule_(),
      base_timestamp_( timestamp() ),
      packet_queue_( move( packet_queue ) ),
      packet_in_transit_( "", 0 ),
      packet_in_transit_bytes_left_( 0 ),
      output_queue_(),
      log_(),
      throughput_graph_( nullptr ),
      delay_graph_( nullptr ),
      repeat_( repeat ),
      finished_( false )
{
    assert_not_root();

    /* open filename and load schedule */
    ifstream trace_file( filename );

    if ( not trace_file.good() ) {
        throw runtime_error( filename + ": error opening for reading" );
    }

    string line;

    while ( trace_file.good() and getline( trace_file, line ) ) {
        if ( line.empty() ) {
            throw runtime_error( filename + ": invalid empty line" );
        }

        const uint64_t ms = myatoi( line );

        if ( not schedule_.empty() ) {
            if ( ms < schedule_.back() ) {
                throw runtime_error( filename + ": timestamps must be monotonically nondecreasing" );
            }
        }

        schedule_.emplace_back( ms );
    }

    if ( schedule_.empty() ) {
        throw runtime_error( filename + ": no valid timestamps found" );
    }

    if ( schedule_.back() == 0 ) {
        throw runtime_error( filename + ": trace must last for a nonzero amount of time" );
    }

    /* open logfile if called for */
    if ( not logfile.empty() ) {
        log_.reset( new ofstream( logfile ) );
        if ( not log_->good() ) {
            throw runtime_error( logfile + ": error opening for writing" );
        }

        *log_ << "# mahimahi mm-link (" << link_name << ") [" << filename << "] > " << logfile << endl;
        *log_ << "# command line: " << command_line << endl;
        *log_ << "# queue: " << packet_queue_->to_string() << endl;
        *log_ << "# init timestamp: " << initial_timestamp() << endl;
        *log_ << "# base timestamp: " << base_timestamp_ << endl;
        const char * prefix = getenv( "MAHIMAHI_SHELL_PREFIX" );
        if ( prefix ) {
            *log_ << "# mahimahi config: " << prefix << endl;
        }
    }

    /* create graphs if called for */
    if ( graph_throughput ) {
        throughput_graph_.reset( new BinnedLiveGraph( link_name + " [" + filename + "]",
                                                      { make_tuple( 1.0, 0.0, 0.0, 0.25, true ),
                                                        make_tuple( 0.0, 0.0, 0.4, 1.0, false ),
                                                        make_tuple( 1.0, 0.0, 0.0, 0.5, false ) },
                                                      "throughput (Mbps)",
                                                      8.0 / 1000000.0,
                                                      true,
                                                      500,
                                                      [] ( int, int & x ) { x = 0; } ) );
    }

    if ( graph_delay ) {
        delay_graph_.reset( new BinnedLiveGraph( link_name + " delay [" + filename + "]",
                                                 { make_tuple( 0.0, 0.25, 0.0, 1.0, false ) },
                                                 "queueing delay (ms)",
                                                 1, false, 250,
                                                 [] ( int, int & x ) { x = -1; } ) );
    }
}

void LinkQueue::record_arrival( const uint64_t arrival_time, const size_t pkt_size,
		                            uint16_t src, uint16_t dst, 
																unsigned int queue_bytes __attribute((unused)),
																unsigned int queue_packets __attribute((unused)))
{
    /* log it */
    if ( log_ ) {
        *log_ << arrival_time << " + " << pkt_size << " " << src << ":" << dst << endl;
					    // << " " << queue_bytes << " " << queue_packets << endl;
    }

    /* meter it */
    if ( throughput_graph_ ) {
        throughput_graph_->add_value_now( 1, pkt_size );
    }
}

void LinkQueue::record_drop( const uint64_t time, const size_t pkts_dropped, const size_t bytes_dropped)
{
    /* log it */
    if ( log_ ) {
        *log_ << time << " d " << pkts_dropped << " " << bytes_dropped << endl;
    }
}

void LinkQueue::record_departure_opportunity( void )
{
    /* log the delivery opportunity */ 
    if ( log_ ) {
				// unsigned int queue_bytes   = packet_queue_->size_bytes();
				// unsigned int queue_packets = packet_queue_->size_packets();
        *log_ << next_delivery_time() << " # " << PACKET_SIZE << endl;
					    // << " " << queue_bytes << " " << queue_packets << endl;
    }

    /* meter the delivery opportunity */
    if ( throughput_graph_ ) {
        throughput_graph_->add_value_now( 0, PACKET_SIZE );
    }    
}

void LinkQueue::record_departure( const uint64_t departure_time, const QueuedPacket & packet )
{
    /* log the delivery */
    if ( log_ ) {
			uint16_t src=0, dst=0;
			// unsigned int queue_bytes   = packet_queue_->size_bytes();
			// unsigned int queue_packets = packet_queue_->size_packets();
            if (packet.contents.size() >= 28) {
                _parse_ports((const unsigned char *) packet.contents.substr(24,4).c_str(), &src, &dst);
            }
			*log_ << departure_time << " - " << packet.contents.size()
						<< " " << src << ":" << dst
						<< " " << departure_time - packet.arrival_time << endl;
						// << " " << queue_bytes << " " << queue_packets << endl;
    }

    /* meter the delivery */
    if ( throughput_graph_ ) {
        throughput_graph_->add_value_now( 2, packet.contents.size() );
    }

    if ( delay_graph_ ) {
        delay_graph_->set_max_value_now( 0, departure_time - packet.arrival_time );
    }    
}

void LinkQueue::read_packet( const string & contents )
{
    const uint64_t now = timestamp();

    if ( contents.size() > PACKET_SIZE ) {
        throw runtime_error( "packet size is greater than maximum" );
    }

    rationalize( now );

<<<<<<< HEAD
		uint16_t src = 0,
						 dst = 0;
		unsigned int queue_bytes = 0,
								 queue_packets = 0;
		if ( log_ ) {
			_parse_ports((const unsigned char *) contents.substr(24,4).c_str(), &src, &dst);
			//queue_bytes = packet_queue_->size_bytes();
			//queue_packets = packet_queue_->size_packets();
		}
    record_arrival( now, contents.size(), src, dst, queue_bytes, queue_packets );
=======
    record_arrival( now, contents.size() );

    unsigned int bytes_before = packet_queue_->size_bytes();
    unsigned int packets_before = packet_queue_->size_packets();
>>>>>>> 0bd12164

    packet_queue_->enqueue( QueuedPacket( contents, now ) );

    assert( packet_queue_->size_packets() <= packets_before + 1 );
    assert( packet_queue_->size_bytes() <= bytes_before + contents.size() );
    
    unsigned int missing_packets = packets_before + 1 - packet_queue_->size_packets();
    unsigned int missing_bytes = bytes_before + contents.size() - packet_queue_->size_bytes();
    if ( missing_packets > 0 || missing_bytes > 0 ) {
        record_drop( now, missing_packets, missing_bytes );
    }
}

uint64_t LinkQueue::next_delivery_time( void ) const
{
    if ( finished_ ) {
        return -1;
    } else {
        return schedule_.at( next_delivery_ ) + base_timestamp_;
    }
}

void LinkQueue::use_a_delivery_opportunity( void )
{
    record_departure_opportunity();

    next_delivery_ = (next_delivery_ + 1) % schedule_.size();

    /* wraparound */
    if ( next_delivery_ == 0 ) {
        if ( repeat_ ) {
            base_timestamp_ += schedule_.back();
        } else {
            finished_ = true;
        }
    }
}

/* emulate the link up to the given timestamp */
/* this function should be called before enqueueing any packets and before
   calculating the wait_time until the next event */
void LinkQueue::rationalize( const uint64_t now )
{
    while ( next_delivery_time() <= now ) {
        const uint64_t this_delivery_time = next_delivery_time();

        /* burn a delivery opportunity */
        unsigned int bytes_left_in_this_delivery = PACKET_SIZE;
        use_a_delivery_opportunity();

        while ( bytes_left_in_this_delivery > 0 ) {
            if ( not packet_in_transit_bytes_left_ ) {
                if ( packet_queue_->empty() ) {
                    break;
                }
                packet_in_transit_ = packet_queue_->dequeue();
                packet_in_transit_bytes_left_ = packet_in_transit_.contents.size();
                if (packet_in_transit_bytes_left_ == 0) {
                    break;
                }
            }

            assert( packet_in_transit_.arrival_time <= this_delivery_time );
            assert( packet_in_transit_bytes_left_ <= PACKET_SIZE );
            assert( packet_in_transit_bytes_left_ > 0 );
            assert( packet_in_transit_bytes_left_ <= packet_in_transit_.contents.size() );

            /* how many bytes of the delivery opportunity can we use? */
            const unsigned int amount_to_send = min( bytes_left_in_this_delivery,
                                                     packet_in_transit_bytes_left_ );

            /* send that many bytes */
            packet_in_transit_bytes_left_ -= amount_to_send;
            bytes_left_in_this_delivery -= amount_to_send;

            /* has the packet been fully sent? */
            if ( packet_in_transit_bytes_left_ == 0 ) {
                record_departure( this_delivery_time, packet_in_transit_ );

                /* this packet is ready to go */
                output_queue_.push( move( packet_in_transit_.contents ) );
            }
        }
    }
}

void LinkQueue::write_packets( FileDescriptor & fd )
{
    while ( not output_queue_.empty() ) {
        fd.write( output_queue_.front() );
        output_queue_.pop();
    }
}

unsigned int LinkQueue::wait_time( void )
{
    const auto now = timestamp();

    rationalize( now );

    if ( next_delivery_time() <= now ) {
        return 0;
    } else {
        return next_delivery_time() - now;
    }
}

bool LinkQueue::pending_output( void ) const
{
    return not output_queue_.empty();
}<|MERGE_RESOLUTION|>--- conflicted
+++ resolved
@@ -180,23 +180,18 @@
 
     rationalize( now );
 
-<<<<<<< HEAD
-		uint16_t src = 0,
-						 dst = 0;
-		unsigned int queue_bytes = 0,
-								 queue_packets = 0;
-		if ( log_ ) {
-			_parse_ports((const unsigned char *) contents.substr(24,4).c_str(), &src, &dst);
-			//queue_bytes = packet_queue_->size_bytes();
-			//queue_packets = packet_queue_->size_packets();
-		}
+    uint16_t src = 0, dst = 0;
+    unsigned int queue_bytes = 0,
+                 queue_packets = 0;
+    if ( log_ ) {
+        _parse_ports((const unsigned char *) contents.substr(24,4).c_str(), &src, &dst);
+        //queue_bytes = packet_queue_->size_bytes();
+        //queue_packets = packet_queue_->size_packets();
+    }
     record_arrival( now, contents.size(), src, dst, queue_bytes, queue_packets );
-=======
-    record_arrival( now, contents.size() );
 
     unsigned int bytes_before = packet_queue_->size_bytes();
     unsigned int packets_before = packet_queue_->size_packets();
->>>>>>> 0bd12164
 
     packet_queue_->enqueue( QueuedPacket( contents, now ) );
 

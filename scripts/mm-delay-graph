#!/usr/bin/env perl

use warnings;
use strict;
use POSIX;

sub usage
{
  die qq{Usage: $0 [filename]\n};
}

if ( scalar @ARGV > 1 ) {
  usage;
}

my $first_timestamp = undef;
my $last_timestamp = undef;
my $base_timestamp = undef;
my @delays;
my %signal_delay;
my $points;

LINE: while ( <> ) {
  chomp;

  if ( m{^# base timestamp: (\d+)} ) {
    if ( defined $base_timestamp ) {
      die "base timestamp multiply defined";
    } else {
      $base_timestamp = $1;
    }
    next LINE;
  } elsif ( m{^#} ) {
    next LINE;
  }

  # parse and validate line
  my ( $timestamp, $event_type, $num_bytes, $delay, $flow, $qbytes, $qpkts ) = split /\s+/, $_;

  if ( not defined $num_bytes ) {
    die q{Format: timestamp event_type num_bytes [delay]};
  }

  if ( $timestamp !~ m{^\d+$} ) {
    die qq{Invalid timestamp: $timestamp};
  }

  if ( $num_bytes !~ m{^\d+$} ) {
    die qq{Invalid byte count: $num_bytes};
  }

  if ( not defined $base_timestamp ) {
    die "logfile is missing base timestamp";
  }

  $timestamp -= $base_timestamp; # correct for startup time variation

  if ( not defined $last_timestamp ) {
    $last_timestamp = $first_timestamp = $timestamp;
  }

  $last_timestamp = max( $timestamp, $last_timestamp );

  # process the event
  if ( $event_type eq q{-} ) {
    if ( not defined $delay ) {
      die q{Departure format: timestamp - num_bytes delay};
    }
    push @delays, $delay;
    $signal_delay{ $timestamp - $delay } = min( $delay, $signal_delay{ $timestamp - $delay } );
    $points .= ($timestamp - $delay) / 1000.0 . " $delay\n";
  }
}

sub max {
  my $maxval = - POSIX::DBL_MAX;

  for ( @_ ) {
    next unless defined $_;
    if ( $_ > $maxval ) {
      $maxval = $_;
    }
  }

  return $maxval;
}

sub min {
  my $minval = POSIX::DBL_MAX;

  for ( @_ ) {
    next unless defined $_;
    if ( $_ < $minval ) {
      $minval = $_;
    }
  }

  return $minval;
}

# calculate statistics
if ( scalar @delays == 0 ) {
  die q{Must have at least one departure event};
}

@delays = sort { $a <=> $b } @delays;

my $pp95 = $delays[ 0.95 * scalar @delays ];

my $pp50 = $delays[ 0.5 * scalar @delays ];

# measure signal delay every millisecond
# = minimum time for a message created at time t to get to receiver
my @signal_delay_samples = sort { $a <=> $b } keys %signal_delay;

for ( my $ts = $signal_delay_samples[ -1 ]; $ts >= $signal_delay_samples[ 0 ]; $ts-- ) {
  if ( not defined $signal_delay{ $ts } ) {
    $signal_delay{ $ts } = $signal_delay{ $ts + 1 } + 1;
  }
}

my $signal_delay_points;
for ( my $ts = $signal_delay_samples[ 0 ]; $ts <= $signal_delay_samples[ -1 ]; $ts++ ) {
  $signal_delay_points .= $ts / 1000.0 . " " . $signal_delay{ $ts } . "\n";
}

my @signal_delays = sort { $a <=> $b } values %signal_delay;
my $pp95s = $signal_delays[ 0.95 * scalar @signal_delays ];

printf STDERR qq{95th percentile per-packet queueing delay: %.0f ms\n}, $pp95;
printf STDERR qq{95th percentile signal delay: %.0f ms\n}, $pp95s;

my $graph_max = $signal_delays[-1] * 1.2;

# make graph
open GNUPLOT, q{| gnuplot} or die;

my $lower_limit = min( 30, int $pp50 );

print GNUPLOT <<END;
set xlabel "time (s)"
set ylabel "delay (ms)
set logscale y
set yrange [$lower_limit:$graph_max]
set ytics add ($lower_limit)
set key center outside top horizontal
<<<<<<< HEAD
set terminal postscript eps enhanced color solid rounded font 'Arial,12' 
# set terminal svg size 1024,560 fixed enhanced fname 'Arial'  fsize 12 solid mouse standalone name "Delay"
=======
set terminal svg size 1024,560 fixed enhanced fname 'Arial' solid mouse standalone name "Delay"
>>>>>>> 0bd12164
set output "/dev/stdout"
END

printf GNUPLOT qq{plot [%f:%f] "-" using 1:2 title "Signal delay" with filledcurves above x1 lt 1 fs solid 0.4 noborder fc rgb "#0000ff", "-" using 1:2 title "Per-packet delay" with points lt 7 ps 0.15 lc rgb "#00ff0000", %f with lines lw 10 lc rgb "#800000ff" title "95th percentile signal delay (%.0f ms)", %f with lines lw 10 lc rgb "#80ff0000" title "95th percentile per-packet delay (%.0f ms)"\n}, $first_timestamp / 1000.0, $last_timestamp / 1000.0, $pp95s, $pp95s, $pp95, $pp95;

print GNUPLOT $signal_delay_points;
print GNUPLOT "e\n";
print GNUPLOT $points;

close GNUPLOT or die qq{$!};<|MERGE_RESOLUTION|>--- conflicted
+++ resolved
@@ -144,12 +144,8 @@
 set yrange [$lower_limit:$graph_max]
 set ytics add ($lower_limit)
 set key center outside top horizontal
-<<<<<<< HEAD
 set terminal postscript eps enhanced color solid rounded font 'Arial,12' 
-# set terminal svg size 1024,560 fixed enhanced fname 'Arial'  fsize 12 solid mouse standalone name "Delay"
-=======
-set terminal svg size 1024,560 fixed enhanced fname 'Arial' solid mouse standalone name "Delay"
->>>>>>> 0bd12164
+# set terminal svg size 1024,560 fixed enhanced fname 'Arial' solid mouse standalone name "Delay"
 set output "/dev/stdout"
 END
 

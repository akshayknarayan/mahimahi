#!/usr/bin/env perl

use warnings;
use strict;
use POSIX;

sub usage
{
  die qq{Usage: $0 MS_PER_BIN [filename]\n};
}

if ( scalar @ARGV < 1 or scalar @ARGV > 2 ) {
  usage;
}

my $MS_PER_BIN = shift;

if ( $MS_PER_BIN !~ m{^\d+$} ) {
  usage;
}

sub ms_to_bin {
  return int( $_[0] / $MS_PER_BIN );
}

sub bin_to_seconds {
  return sprintf q{%.3f}, $_[0] * $MS_PER_BIN / 1000.0;
}

my ( %capacity, %arrivals, %departures );

my $first_timestamp = undef;
my $last_timestamp = undef;
my $base_timestamp = undef;
my $capacity_sum;
my $arrival_sum;
my $departure_sum;
my @delays;
my %signal_delay;

LINE: while ( <> ) {
  chomp;

  if ( m{^# base timestamp: (\d+)} ) {
    if ( defined $base_timestamp ) {
      die "base timestamp multiply defined";
    } else {
      $base_timestamp = $1;
    }
    next LINE;
  } elsif ( m{^#} ) {
    next LINE;
  }

  # parse and validate line
  my ( $timestamp, $event_type, $num_bytes, $delay, $flow, $qbytes, $qpkts ) = split /\s+/, $_;

  if ( not defined $num_bytes ) {
    die q{Format: timestamp event_type num_bytes [delay]};
  }

  if ( $timestamp !~ m{^\d+$} ) {
    die qq{Invalid timestamp: $timestamp};
  }

  if ( $num_bytes !~ m{^\d+$} ) {
    die qq{Invalid byte count: $num_bytes};
  }

  if ( not defined $base_timestamp ) {
    die "logfile is missing base timestamp";
  }

  $timestamp -= $base_timestamp; # correct for startup time variation

  if ( not defined $last_timestamp ) {
    $last_timestamp = $first_timestamp = $timestamp;
  }

  $last_timestamp = max( $timestamp, $last_timestamp );

  my $num_bits = $num_bytes * 8;
  my $bin = ms_to_bin( $timestamp );

  # process the event
  if ( $event_type eq q{+} ) {
    $arrivals{ $bin } += $num_bits;
    $arrival_sum += $num_bits;
  } elsif ( $event_type eq q{#} ) {
    $capacity{ $bin } += $num_bits;
    $capacity_sum += $num_bits;
  } elsif ( $event_type eq q{-} ) {
    if ( not defined $delay ) {
      die q{Departure format: timestamp - num_bytes delay};
    }
    $departures{ $bin } += $num_bits;

    if ( $delay < 0 ) {
	die qq{Invalid delay: $delay};
    }

    if ( $timestamp - $delay < 0 ) {
	die qq{Invalid timestamp and delay: ts=$timestamp, delay=$delay};
    }

    push @delays, $delay;
    $departure_sum += $num_bits;

    $signal_delay{ $timestamp - $delay } = min( $delay,
						(defined $signal_delay{ $timestamp - $delay })
						? $signal_delay{ $timestamp - $delay }
						: POSIX::DBL_MAX );
  } else {
    die qq{Unknown event type: $event_type};
  }
}

sub min {
  my $minval = POSIX::DBL_MAX;

  for ( @_ ) {
    if ( $_ < $minval ) {
      $minval = $_;
    }
  }

  return $minval;
}

sub max {
  my $maxval = - POSIX::DBL_MAX;

  for ( @_ ) {
    if ( $_ > $maxval ) {
      $maxval = $_;
    }
  }

  return $maxval;
}

if ( not defined $first_timestamp ) {
    die q{Must have at least one event};
}

# calculate statistics
my $duration = ($last_timestamp - $first_timestamp) / 1000.0;
my $average_capacity = ($capacity_sum / $duration) / 1000000.0;
my $average_ingress = ($arrival_sum / $duration) / 1000000.0;
my $average_throughput = ($departure_sum / $duration) / 1000000.0;

if ( scalar @delays == 0 ) {
  die q{Must have at least one departure event};
}

@delays = sort { $a <=> $b } @delays;

my $pp95 = $delays[ 0.95 * scalar @delays ];

# measure signal delay every millisecond
# = minimum time for a message created at time t to get to receiver
my @signal_delay_samples = sort { $a <=> $b } keys %signal_delay;

for ( my $ts = $signal_delay_samples[ -1 ]; $ts >= $signal_delay_samples[ 0 ]; $ts-- ) {
  if ( not defined $signal_delay{ $ts } ) {
    $signal_delay{ $ts } = $signal_delay{ $ts + 1 } + 1;
  }
}

my @signal_delays = sort { $a <=> $b } values %signal_delay;
my $pp95s = $signal_delays[ 0.95 * scalar @signal_delays ];

printf STDERR qq{Average capacity: %.2f Mbits/s\n}, $average_capacity;
printf STDERR qq{Average throughput: %.2f Mbits/s (%.1f%% utilization)\n}, $average_throughput, 100.0 * $average_throughput / $average_capacity;
printf STDERR qq{95th percentile per-packet queueing delay: %.0f ms\n}, $pp95;
printf STDERR qq{95th percentile signal delay: %.0f ms\n}, $pp95s;

# make graph
my $earliest_bin = min( keys %arrivals, keys %capacity, keys %departures );
my $latest_bin = max( keys %arrivals, keys %capacity, keys %departures );

if ( $earliest_bin == $latest_bin ) {
  die q{MS_PER_BIN is too large for length of trace};
}

my $current_buffer_occupancy = 0;

sub default {
  return defined $_[ 0 ] ? $_[ 0 ] : 0;
}

open GNUPLOT, q{| gnuplot} or die;

print GNUPLOT <<END;
set xlabel "time (s)"
set ylabel "throughput (Mbits/s)"
set key center outside top horizontal
set style fill solid 0.2 noborder
<<<<<<< HEAD
set terminal postscript eps enhanced color solid rounded font 'Arial,12' 
# set terminal svg size 1024,560 fixed  fname 'Arial'  fsize 12 rounded solid mouse standalone name "Throughput"
=======
set terminal svg size 1024,560 fixed  fname 'Arial' rounded solid mouse standalone name "Throughput"
>>>>>>> 0bd12164
set output "/dev/stdout"
END

printf GNUPLOT qq{plot [%f:%f] "-" using 1:2 title "Capacity (mean %.2f Mbits/s)" with filledcurves above x1 lw 0.5, "-" using 1:3 with lines lc rgb "#0020a0" lw 4 title "Traffic ingress (mean %.2f Mbits/s)", "-" using 1:4 with lines lc rgb "#ff6040" lw 2 title "Traffic egress (mean %.2f Mbits/s)"\n},
  $first_timestamp / 1000.0, $last_timestamp / 1000.0, $average_capacity, $average_ingress, $average_throughput;

my $output;

for ( my $bin = $earliest_bin; $bin <= $latest_bin; $bin++ ) {
    my $t = bin_to_seconds( $bin );
    my ( $cap, $arr, $dep ) = map { (default $_) / ($MS_PER_BIN / 1000.0) / 1000000.0 } ( $capacity{ $bin }, $arrivals{ $bin }, $departures{ $bin } );

    $current_buffer_occupancy += default $arrivals{ $bin };
    $current_buffer_occupancy -= default $departures{ $bin };

    $output .= qq{$t $cap $arr $dep $current_buffer_occupancy\n};
}

print GNUPLOT $output;
print GNUPLOT qq{\ne\n};
print GNUPLOT $output;
print GNUPLOT qq{\ne\n};
print GNUPLOT $output;

close GNUPLOT or die qq{$!};<|MERGE_RESOLUTION|>--- conflicted
+++ resolved
@@ -196,12 +196,8 @@
 set ylabel "throughput (Mbits/s)"
 set key center outside top horizontal
 set style fill solid 0.2 noborder
-<<<<<<< HEAD
 set terminal postscript eps enhanced color solid rounded font 'Arial,12' 
-# set terminal svg size 1024,560 fixed  fname 'Arial'  fsize 12 rounded solid mouse standalone name "Throughput"
-=======
-set terminal svg size 1024,560 fixed  fname 'Arial' rounded solid mouse standalone name "Throughput"
->>>>>>> 0bd12164
+# set terminal svg size 1024,560 fixed  fname 'Arial' rounded solid mouse standalone name "Throughput"
 set output "/dev/stdout"
 END
 
